from datetime import datetime
from flask import Flask, request, jsonify
from typing import Dict, Any
import asyncio
from pathlib import Path
from flask_cors import CORS
import os

# Import configurations
from agents.agentic_rag import MultiDocumentRAG
from config import config

# Import utilities
from utils import setup_logging, get_logger, timer

# Import data loader
from data_loader.parsers.parsers import PDFParser, TextParser, ImageParser

from werkzeug.utils import secure_filename

# Add these configurations after creating the Flask app
UPLOAD_FOLDER = 'uploads'
ALLOWED_EXTENSIONS = {'pdf', 'txt'}

# Create uploads directory if it doesn't exist
os.makedirs(UPLOAD_FOLDER, exist_ok=True)

def allowed_file(filename):
    return '.' in filename and \
           filename.rsplit('.', 1)[1].lower() in ALLOWED_EXTENSIONS

# Setup logging
setup_logging(log_level="DEBUG", log_file="app.log")
logger = get_logger(__name__)

app = Flask(__name__)
app.config['UPLOAD_FOLDER'] = UPLOAD_FOLDER

CORS(app, resources={
    r"/*": {
        "origins": [
            "http://localhost:3000",  # Next.js default dev port
            "http://127.0.0.1:3000"
        ]
    }
})

rag = MultiDocumentRAG()


# Initialize parsers
parsers = {
    '.pdf': PDFParser(),
    '.txt': TextParser(),
    '.jpg': ImageParser(),
    '.png': ImageParser()
}

# Error Handlers
@app.errorhandler(404)
def not_found(error) -> Dict[str, Any]:
    logger.error(f"Not found error: {error}")
    return jsonify({"error": "Resource not found"}), 404

@app.errorhandler(500)
def internal_server_error(error) -> Dict[str, Any]:
    logger.error(f"Server error: {error}")
    return jsonify({"error": "Internal server error"}), 500

# Health Check
@app.route("/health", methods=["GET"])
@timer
def health_check() -> Dict[str, str]:
    logger.info("Health check requested")
    return jsonify({
        "status": "healthy",
        "components": {
            "fields": "To be added"
        }
    })

# Main Routes
@app.route("/", methods=["GET"])
def index() -> Dict[str, str]:
    logger.info("Index page accessed")
    return jsonify({
        "message": "Welcome to the backend API",
        "available_endpoints": [
            "/health",
            "/upload",
            "/query"
        ]
    })

# Document Upload
@app.route("/upload", methods=["POST"])
@timer
def upload_document():
    logger.info("Upload endpoint triggered")
    
    if 'file' not in request.files:
        logger.info("No file part in request")
        return jsonify({
            "message": "No file provided",
            "status": "error"
        }), 400
        
    file = request.files['file']
    if file.filename == '':
        logger.info("No selected file")
        return jsonify({
            "message": "No filename provided",
            "status": "error"
        }), 400

    if file and allowed_file(file.filename):
        filename = secure_filename(file.filename)
        file_path = os.path.join(app.config['UPLOAD_FOLDER'], filename)
        
        try:
            # Save the file
            file.save(file_path)
            
            # Get file extension
            file_ext = os.path.splitext(filename)[1].lower()
            
            # Process the file based on its type
            if file_ext in parsers:
                # TODO: Add actual processing logic here + database
                logger.info(f"File saved successfully: {filename}")
                cleaned_filename = ''.join(char for char in filename if char.isalnum() or char in '_-')
                rag.add_document(file_path, cleaned_filename)
                return jsonify({
                    "message": f"File uploaded successfully",
                    "filename": filename,
                    "status": "processed",
                    "file_type": file_ext[1:].upper()  # Remove the dot and capitalize
                })
            else:
                os.remove(file_path)  # Remove unsupported file
                return jsonify({
                    "message": "Unsupported file type",
                    "status": "error"
                }), 400
                
        except Exception as e:
            logger.error(f"Error saving file: {str(e)}")
            return jsonify({
                "message": "Error saving file",
                "status": "error",
                "error": str(e)
            }), 500
    
    return jsonify({
        "message": "Invalid file type",
        "status": "error"
    }), 400


# Query Endpoint
@app.route("/query", methods=["POST"])
@timer
def process_query():
    """
    Query endpoint provides RAG-based answers:
    - Retrieves relevant context
    - Generates new response
    - Question answering focus
    
    Example request:
    {
        "query": "what are the key findings in recent ML papers?",
        "response_format": "detailed"
    }
    """
    logger.info("Query endpoint triggered")
    
    try:
        data = request.get_json()
        if not data:
            return jsonify({"error": "No data provided"}), 400
            
        query = data.get('query', '')
        if not query:
            return jsonify({"error": "No query provided"}), 400
            
        # Log the received query
        logger.info(f"Received query: {query}")
        
        # TODO: Add actual query logic using rag here
<<<<<<< HEAD
        rag.setup_agent() # TODO: DO NOT USE THIS FUNCTION
        # USE llama-index insert_node when upload document, load everything instead of re-init
        # process query
        response, sources = rag.query(query)

        # Format sources information as a string
        sources_text = ""
        for idx, source in enumerate(sources, 1):
            sources_text += f"\nSource {idx}:\n"
            sources_text += f"Document: {source['metadata']['document_name']}\n"
            sources_text += f"Text: {source['text'][:200]}...\n"
            if source["score"] is not None:
                sources_text += f"Score: {source['score']:.4f}\n"
            if 'page_label' in source['metadata']:
                sources_text += f"Page: {source['metadata']['page_label']}\n"

        # Construct the message that matches frontend format
        json_response = {
            "message": f"Query: {query}\nResponse: {response}\n\nSources:{sources_text}",
=======
        response = {
            "message": f"Echo: {query}",
>>>>>>> 3db17df6
            "status": "processed",
            "timestamp": datetime.now().isoformat()
        }
        
        logger.info(f"Sending response: {json_response}")
        return jsonify(json_response)
        
    except Exception as e:
        logger.error(f"Error processing query: {str(e)}")
        return jsonify({"error": "Internal server error", "details": str(e)}), 500

if __name__ == "__main__":
    logger.info("Starting Flask application...")
    
    
    app.run(debug=True, host="0.0.0.0", port=5000)
    """
    # Entry point - Get API info
    curl http://localhost:5000/

    # Health check
    curl http://localhost:5000/health

    # Upload a file (replace path/to/file.pdf with actual file path)
    curl -X POST http://localhost:5000/upload -F "file=@../assets/test.txt"

    # Process a query
    curl -X POST http://localhost:5000/query \
    -H "Content-Type: application/json" \
    -d '{ 
        "query": "What is machine learning?" 
    }'

"""<|MERGE_RESOLUTION|>--- conflicted
+++ resolved
@@ -188,8 +188,8 @@
         logger.info(f"Received query: {query}")
         
         # TODO: Add actual query logic using rag here
-<<<<<<< HEAD
-        rag.setup_agent() # TODO: DO NOT USE THIS FUNCTION
+        # uncomment next line to run rag
+        # rag.setup_agent() # TODO: DO NOT USE THIS FUNCTION
         # USE llama-index insert_node when upload document, load everything instead of re-init
         # process query
         response, sources = rag.query(query)
@@ -208,10 +208,6 @@
         # Construct the message that matches frontend format
         json_response = {
             "message": f"Query: {query}\nResponse: {response}\n\nSources:{sources_text}",
-=======
-        response = {
-            "message": f"Echo: {query}",
->>>>>>> 3db17df6
             "status": "processed",
             "timestamp": datetime.now().isoformat()
         }
