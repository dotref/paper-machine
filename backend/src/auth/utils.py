--- conflicted
+++ resolved
@@ -72,26 +72,6 @@
     try:
         # Decode JWT
         payload = jwt.decode(token, SECRET_KEY, algorithms=[ALGORITHM])
-<<<<<<< HEAD
-
-        user_id: int = payload.get("sub")
-        print("Decoded user_id (sub):", user_id)
-
-        if user_id is None:
-            raise credentials_exception
-
-        try:
-            user_id = int(user_id)
-        except (ValueError, TypeError):
-            print("Token 'sub' could not be converted to int:", user_id)
-            raise credentials_exception
-
-        token_exp = payload.get("exp")
-        token_data = TokenData(user_id=user_id, exp=token_exp)
-
-    except jwt.PyJWTError as e:
-        print("JWT decoding failed:", e)
-=======
         
         username: str = payload.get("sub")
         if username is None:
@@ -100,21 +80,14 @@
         token_exp = payload.get("exp")
         token_data = TokenData(username=username, exp=token_exp)
     except jwt.PyJWTError:
->>>>>>> e212259a
         raise credentials_exception
 
     # Fetch user from database
-<<<<<<< HEAD
-    query = "SELECT * FROM users WHERE id = :id"
-    user = await db.fetch_one(query=query, values={"id": token_data.user_id})
-
-=======
     user = await get_user(db, token_data.username)
     
->>>>>>> e212259a
     if user is None:
-        print("No user found in DB for ID:", token_data.user_id)
+        print("No user found in DB for username:", token_data.username)
         raise credentials_exception
 
-    print("✅ Authenticated user ID:", token_data.user_id)
+    print("✅ Authenticated user ID:", token_data.username)
     return user